--- conflicted
+++ resolved
@@ -1,19 +1,12 @@
 """Test the database."""
 
-<<<<<<< HEAD
-=======
 import datetime
->>>>>>> 962d0748
 import unittest
 
 from curies import Reference
 from curies.vocabulary import charlie, lexical_matching_process, manual_mapping_curation
 
-<<<<<<< HEAD
-from sssom_pydantic.api import mapping_hash_v1 as _default_hash
-=======
 from sssom_pydantic.api import SemanticMapping, mapping_hash_v1
->>>>>>> 962d0748
 from sssom_pydantic.database import (
     NEGATIVE_MAPPING_CLAUSE,
     POSITIVE_MAPPING_CLAUSE,
