"""Test the database."""

<<<<<<< HEAD
import datetime
import hashlib
=======
>>>>>>> 4f311abb
import unittest

from curies import Reference
from curies.vocabulary import charlie, lexical_matching_process, manual_mapping_curation

from sssom_pydantic.api import mapping_hash_v1
from sssom_pydantic.database import (
    NEGATIVE_MAPPING_CLAUSE,
    POSITIVE_MAPPING_CLAUSE,
    QUERY_TO_CLAUSE,
    SemanticMappingDatabase,
    SemanticMappingModel,
    clauses_from_query,
)
from sssom_pydantic.examples import EXAMPLE_MAPPINGS
from sssom_pydantic.query import Query
from tests import cases

USER = Reference(prefix="orcid", identifier="1234")


class TestDatabase(unittest.TestCase):
    """Test the database."""

    def test_db(self) -> None:
        """Test the database."""
        mapping_1 = cases._m()
        mapping_2 = cases._m(justification=lexical_matching_process)
        mapping_3 = cases._m(predicate_modifier="Not")
        mapping_4 = cases._m(justification=lexical_matching_process, curation_rule_text=["unsure"])

        db = SemanticMappingDatabase.memory(semantic_mapping_hash=mapping_hash_v1)

        self.assertEqual(0, db.count_mappings())

        db.add_mapping(mapping_1)
        db.add_mappings([mapping_2, mapping_3, mapping_4])

        self.assertEqual(4, db.count_mappings())

        mappings = db.get_mappings(
            where_clauses=[SemanticMappingModel.justification == lexical_matching_process]
        )
        self.assertEqual(2, len(mappings))
        self.assertEqual(lexical_matching_process, mappings[0].justification)
        self.assertEqual(lexical_matching_process, mappings[1].justification)

        self.assertEqual(1, len(db.get_mappings(limit=1)))
        self.assertEqual(4, len(db.get_mappings()))
        self.assertEqual(4, len(db.get_mappings(limit=1000)))

        mappings = db.get_mappings(where_clauses=[POSITIVE_MAPPING_CLAUSE])
        self.assertEqual(1, len(mappings))
        self.assertEqual(manual_mapping_curation, mappings[0].justification)
        self.assertIsNone(mappings[0].predicate_modifier)
        self.assertIsNone(mappings[0].curation_rule_text)

        mappings = db.get_mappings(where_clauses=[NEGATIVE_MAPPING_CLAUSE])
        self.assertEqual(1, len(mappings))
        self.assertEqual(manual_mapping_curation, mappings[0].justification)
        self.assertIsNotNone(mappings[0].predicate_modifier)
        self.assertIsNone(mappings[0].curation_rule_text)

        # test no-op query
        query = Query()
        mappings = db.get_mappings(where_clauses=clauses_from_query(query))
        self.assertEqual(4, len(mappings))

        query = Query(subject_prefix="mesh")
        mappings = db.get_mappings(where_clauses=clauses_from_query(query))
        self.assertEqual(4, len(mappings))

        query = Query(object_prefix="chebi")
        mappings = db.get_mappings(where_clauses=clauses_from_query(query))
        self.assertEqual(4, len(mappings))

        query = Query(subject_prefix="chebi")
        mappings = db.get_mappings(where_clauses=clauses_from_query(query))
        self.assertEqual(0, len(mappings))

        query = Query(object_prefix="mesh")
        mappings = db.get_mappings(where_clauses=clauses_from_query(query))
        self.assertEqual(0, len(mappings))

        query = Query(query="mesh")
        mappings = db.get_mappings(where_clauses=clauses_from_query(query))
        self.assertEqual(4, len(mappings))

        db.delete_mapping(mapping_1)

        self.assertEqual(3, db.count_mappings())
        self.assertIsNone(db.get_mapping(mapping_hash_v1(mapping_1)))
        self.assertIsNotNone(db.get_mapping(mapping_hash_v1(mapping_2)))
        self.assertIsNotNone(db.get_mapping(mapping_hash_v1(mapping_3)))
        self.assertIsNotNone(db.get_mapping(mapping_hash_v1(mapping_4)))

    def test_query_functionality(self) -> None:
        """Check that all query fields are implemented."""
        for name, model_field in Query.model_fields.items():
            if model_field.annotation == str | None:
                self.assertIn(name, QUERY_TO_CLAUSE)

    def test_clause_generation(self) -> None:
        """Test clause generation."""
        query = Query(query="hello")
        clauses = clauses_from_query(query)
        self.assertEqual(1, len(clauses))

    def test_queries(self) -> None:
        """Generate and execute variety of queries."""
        db = SemanticMappingDatabase.memory(semantic_mapping_hash=mapping_hash_v1)
        db.add_mappings(EXAMPLE_MAPPINGS)
        for mapping in EXAMPLE_MAPPINGS:
            queries = [Query(query=mapping.subject.prefix)]
            for query in queries:
                results = db.get_mappings(clauses_from_query(query))
                self.assertNotEqual(0, len(results))

    def test_curate(self) -> None:
        """Test curation in the database."""
        mapping = SemanticMapping(
            subject=cases.R1,
            predicate=cases.P1,
            object=cases.R2,
            justification=lexical_matching_process,
            confidence=0.95,
        )

        db = SemanticMappingDatabase.memory(semantic_mapping_hash=_default_hash)
        db.add_mapping(mapping)
        original_hash = db._hsh(mapping)
        db.curate(original_hash, authors=charlie, mark="correct")
        self.assertIsNone(db.get_mapping(original_hash))

        expected = SemanticMapping(
            subject=cases.R1,
            predicate=cases.P1,
            object=cases.R2,
            justification=manual_mapping_curation,
            authors=[charlie],
            mapping_date=datetime.date.today(),
        )
        self.assertIsNotNone(db.get_mapping(db._hsh(expected)))

    def test_publish(self) -> None:
        """Test curation in the database."""
        mapping = SemanticMapping(
            subject=cases.R1,
            predicate=cases.P1,
            object=cases.R2,
            justification=manual_mapping_curation,
            authors=[charlie],
            publication_date=None,
        )

        db = SemanticMappingDatabase.memory(semantic_mapping_hash=_default_hash)
        db.add_mapping(mapping)
        original_hash = db._hsh(mapping)
        db.publish(original_hash)
        self.assertIsNone(db.get_mapping(original_hash))

        expected = SemanticMapping(
            subject=cases.R1,
            predicate=cases.P1,
            object=cases.R2,
            justification=manual_mapping_curation,
            authors=[charlie],
            publication_date=datetime.date.today(),
        )
        self.assertIsNotNone(db.get_mapping(db._hsh(expected)))<|MERGE_RESOLUTION|>--- conflicted
+++ resolved
@@ -1,16 +1,12 @@
 """Test the database."""
 
-<<<<<<< HEAD
 import datetime
-import hashlib
-=======
->>>>>>> 4f311abb
 import unittest
 
 from curies import Reference
 from curies.vocabulary import charlie, lexical_matching_process, manual_mapping_curation
 
-from sssom_pydantic.api import mapping_hash_v1
+from sssom_pydantic.api import SemanticMapping, mapping_hash_v1
 from sssom_pydantic.database import (
     NEGATIVE_MAPPING_CLAUSE,
     POSITIVE_MAPPING_CLAUSE,
@@ -133,7 +129,7 @@
             confidence=0.95,
         )
 
-        db = SemanticMappingDatabase.memory(semantic_mapping_hash=_default_hash)
+        db = SemanticMappingDatabase.memory(semantic_mapping_hash=mapping_hash_v1)
         db.add_mapping(mapping)
         original_hash = db._hsh(mapping)
         db.curate(original_hash, authors=charlie, mark="correct")
@@ -160,7 +156,7 @@
             publication_date=None,
         )
 
-        db = SemanticMappingDatabase.memory(semantic_mapping_hash=_default_hash)
+        db = SemanticMappingDatabase.memory(semantic_mapping_hash=mapping_hash_v1)
         db.add_mapping(mapping)
         original_hash = db._hsh(mapping)
         db.publish(original_hash)
