--- conflicted
+++ resolved
@@ -25,11 +25,7 @@
 from sssom_pydantic import MappingTool, SemanticMapping
 from sssom_pydantic.api import SemanticMappingHash, mapping_hash_v1
 from sssom_pydantic.models import Cardinality
-<<<<<<< HEAD
-from sssom_pydantic.process import Mark, curate, publish_mapping
-=======
 from sssom_pydantic.process import Mark, curate, publish
->>>>>>> 962d0748
 from sssom_pydantic.query import Query
 
 if TYPE_CHECKING:
@@ -346,20 +342,6 @@
         self.add_mapping(new_mapping)
         self.delete_mapping(reference)
 
-    def publish(
-        self,
-        reference: Reference,
-        date: datetime.date | None = None,
-    ) -> None:
-        """Publish a mapping."""
-        mapping = self.get_mapping(reference)
-        if mapping is None:
-            raise ValueError
-        new_mapping = publish_mapping(mapping.to_semantic_mapping(), date=date)
-        new_mapping = new_mapping.model_copy(update={"record": self._hsh(new_mapping)})
-        self.add_mapping(new_mapping)
-        self.delete_mapping(reference)
-
 
 POSITIVE_MAPPING_CLAUSE = and_(
     SemanticMappingModel.justification == manual_mapping_curation,
